cmake_minimum_required(VERSION 3.0 FATAL_ERROR)
project(caf C CXX)

# -- project options -----------------------------------------------------------

option(BUILD_SHARED_LIBS "Build all modules as shared library" ON)

# -- includes ------------------------------------------------------------------

include(CheckCSourceCompiles) # Check whether compiler works
include(CheckCSourceRuns)     # Check whether compiler produces binaries
include(GNUInstallDirs)       # Sets default install paths
include(GenerateExportHeader) # Auto-generates dllexport macros

# -- check whether we are running as CMake subdirectory ------------------------

get_directory_property(_parent PARENT_DIRECTORY)
if(_parent)
  set(caf_is_subproject ON)
else()
  set(caf_is_subproject OFF)
endif()
unset(_parent)

# enable tests if not disabled
if(NOT CAF_NO_UNIT_TESTS)
  enable_testing()
  function(add_test_suites executable dir)
    # enumerate all test suites.
    set(suites "")
    foreach(cpp_file ${ARGN})
      file(STRINGS "${dir}/${cpp_file}" contents)
      foreach(line ${contents})
        if ("${line}" MATCHES "SUITE (.+)")
          string(REGEX REPLACE ".*SUITE (.+)" "\\1" suite ${line})
          list(APPEND suites "${suite}")
        endif()
      endforeach()
    endforeach()
    list(REMOVE_DUPLICATES suites)
    list(LENGTH suites num_suites)
    message(STATUS "Found ${num_suites} test suite for ${executable}")
    # creates one CMake test per test suite.
    macro (make_test suite)
      string(REPLACE " " "_" test_name ${suite})
      add_test(NAME ${test_name} COMMAND ${executable} -r300 -n -v5 -s"^${suite}$")
    endmacro ()
    list(LENGTH suites num_suites)
    foreach(suite ${suites})
      make_test("${suite}")
    endforeach ()
  endfunction()
endif()

# -- make sure we have at least C++17 available --------------------------------

if(NOT CMAKE_CROSSCOMPILING)
  # Check whether the user already provided flags that enable C++ >= 17.
  try_compile(caf_has_cxx_17
              "${CMAKE_CURRENT_BINARY_DIR}"
              "${CMAKE_CURRENT_SOURCE_DIR}/cmake/check-compiler-features.cpp")
  # Try enabling C++17 mode if user-provided flags aren't sufficient.
  if(NOT caf_has_cxx_17)
    if(MSVC)
      set(cxx_flag "/std:c++17")
    else()
      if(CMAKE_CXX_COMPILER_ID MATCHES "Clang"
         AND CMAKE_CXX_COMPILER_VERSION VERSION_LESS 5)
        set(cxx_flag "-std=c++1z")
      else()
        set(cxx_flag "-std=c++17")
      endif()
    endif()
    # Re-run compiler check.
    try_compile(caf_has_cxx_17
                "${CMAKE_CURRENT_BINARY_DIR}"
                "${CMAKE_CURRENT_SOURCE_DIR}/cmake/check-compiler-features.cpp"
                COMPILE_DEFINITIONS "${cxx_flag}"
                OUTPUT_VARIABLE cxx_check_output)
    if(NOT caf_has_cxx_17)
      MESSAGE(FATAL_ERROR "\nFatal error: unable activate C++17 mode!\
                           \nPlease see README.md for supported compilers.\
                           \n\ntry_compile output:\n${cxx_check_output}")
    endif()
    add_compile_options("${cxx_flag}")
  endif()
endif()

set(CMAKE_INSTALL_CMAKEBASEDIR "${CMAKE_INSTALL_LIBDIR}/cmake" CACHE PATH
    "Base directory for installing cmake specific artifacts")
set(INSTALL_CAF_CMAKEDIR "${CMAKE_INSTALL_CMAKEBASEDIR}/caf")

if(BUILD_SHARED_LIBS)
  set(LINK_TYPE "shared")
  set(CMAKE_CXX_VISIBILITY_PRESET hidden)
  set(CMAKE_VISIBILITY_INLINES_HIDDEN yes)
  if(POLICY CMP0063)
    cmake_policy(SET CMP0063 NEW)
  endif()
else()
  set(CAF_STATIC_BUILD yes)
  set(LINK_TYPE "static")
endif()

# Be nice to VIM users and Clang tools.
set(CMAKE_EXPORT_COMPILE_COMMANDS 1)

# Silence policy CMP0042 warning by enabling RPATH explicitly.
if(APPLE AND NOT DEFINED CMAKE_MACOSX_RPATH)
  set(CMAKE_MACOSX_RPATH true)
endif()

if(CAF_BUILD_STATIC_RUNTIME)
    set(flags_configs
        CMAKE_CXX_FLAGS
        CMAKE_CXX_FLAGS_DEBUG
        CMAKE_CXX_FLAGS_RELEASE
        CMAKE_CXX_FLAGS_RELWITHDEBINFO
        CMAKE_CXX_FLAGS_MINSIZEREL
        CMAKE_C_FLAGS
        CMAKE_C_FLAGS_DEBUG
        CMAKE_C_FLAGS_RELEASE
        CMAKE_C_FLAGS_RELWITHDEBINFO
        CMAKE_C_FLAGS_MINSIZEREL
        )
  foreach(flags ${flags_configs})
    if(CMAKE_CXX_COMPILER_ID MATCHES "GNU" OR CMAKE_CXX_COMPILER_ID MATCHES "Clang")
      if(NOT ${flags} MATCHES "-static-libstdc\\+\\+")
        set(${flags} "${${flags}} -static-libstdc++")
      endif()
      if(NOT ${flags} MATCHES "-static-libgcc")
        set(${flags} "${${flags}} -static-libgcc")
      endif()
    elseif(MSVC)
      if(${flags} MATCHES "/MD")
        string(REGEX REPLACE "/MD" "/MT" ${flags} "${${flags}}")
      endif()
    endif()
  endforeach()
else()
  set(CAF_BUILD_STATIC_RUNTIME no)
endif()

# add helper target that simplifies re-running configure
if(NOT caf_is_subproject)
  add_custom_target(configure COMMAND ${CMAKE_CURRENT_BINARY_DIR}/config.status)
endif()

################################################################################
#                              utility functions                               #
################################################################################

# Appends `str` to the variable named `var` with a whitespace as separator.
# Suppresses a leading whitespace if the variable is empty and does nothing if
# `str` is empty.
function(build_string var str)
  if(NOT str STREQUAL "")
    if("${${var}}" STREQUAL "")
      set("${var}" "${str}" PARENT_SCOPE)
    else()
      set("${var}" "${${var}} ${str}" PARENT_SCOPE)
    endif()
  endif()
endfunction(build_string)

# Forces `var` to 'no' if the content of the variables evaluates to false.
function(pretty_no var)
  if(NOT "${${var}}")
    set("${var}" no PARENT_SCOPE)
  endif()
endfunction(pretty_no)

# Forces `var` to 'yes' if the content of the variables evaluates to false.
function(pretty_yes var)
  if("${${var}}")
    set("${var}" yes PARENT_SCOPE)
  endif()
endfunction(pretty_yes)

add_executable(caf-generate-enum-strings cmake/caf-generate-enum-strings.cpp)

function(enum_to_string relative_input_file relative_output_file)
  set(input "${CMAKE_CURRENT_SOURCE_DIR}/${relative_input_file}")
  set(output "${CMAKE_CURRENT_BINARY_DIR}/${relative_output_file}")
  add_custom_command(OUTPUT "${output}"
                     COMMAND caf-generate-enum-strings "${input}" "${output}"
                     DEPENDS caf-generate-enum-strings "${input}")
endfunction()

################################################################################
#                        set prefix paths if available                         #
################################################################################

build_string("CMAKE_PREFIX_PATH" "${CAF_QT_PREFIX_PATH}")

################################################################################
#                      enable ccache if required by user                       #
################################################################################

if(CAF_USE_CCACHE)
  find_program(CCACHE_PROGRAM ccache)
  if(CCACHE_PROGRAM)
    message(STATUS "Using ccache command: ${CCACHE_PROGRAM}")
    set_property(GLOBAL PROPERTY RULE_LAUNCH_COMPILE "${CCACHE_PROGRAM}")
  else()
    message(STATUS "Unable to find ccache")
  endif()
endif(CAF_USE_CCACHE)

################################################################################
#      make sure config parameters are printed with yes or no in summary       #
################################################################################

pretty_yes("CAF_FORCE_NO_EXCEPTIONS")

pretty_no("CAF_ENABLE_RUNTIME_CHECKS")
pretty_no("CAF_NO_MEM_MANAGEMENT")
pretty_no("CAF_NO_EXCEPTIONS")
pretty_no("CAF_NO_OPENSSL")
pretty_no("CAF_NO_PYTHON")
pretty_no("CAF_NO_TOOLS")
pretty_no("CAF_NO_SUMMARY")

if(NOT CAF_NO_IO)
  set(CAF_NO_IO no)
else()
  set(CAF_NO_TOOLS yes)
  set(CAF_NO_PYTHON yes)
endif()

################################################################################
#                              get version of CAF                              #
################################################################################

# read content of config.hpp
file(READ "libcaf_core/caf/config.hpp" CONFIG_HPP)
# get line containing the version
string(REGEX MATCH "#define CAF_VERSION [0-9]+" VERSION_LINE "${CONFIG_HPP}")
# extract version number from line
string(REGEX MATCH "[0-9]+" VERSION_INT "${VERSION_LINE}")
# calculate major, minor, and patch version
math(EXPR CAF_VERSION_MAJOR "${VERSION_INT} / 10000")
math(EXPR CAF_VERSION_MINOR "( ${VERSION_INT} / 100) % 100")
math(EXPR CAF_VERSION_PATCH "${VERSION_INT} % 100")
# create full version string
set(CAF_VERSION
    "${CAF_VERSION_MAJOR}.${CAF_VERSION_MINOR}.${CAF_VERSION_PATCH}")
# set the library version for our shared library targets
if(CMAKE_HOST_SYSTEM_NAME MATCHES "OpenBSD")
  set(CAF_LIB_VERSION "${CAF_VERSION_MAJOR}.${CAF_VERSION_MINOR}")
else()
  set(CAF_LIB_VERSION "${CAF_VERSION}")
endif()

################################################################################
#   set output paths for binaries and libraries if not provided by the user    #
################################################################################

# prohibit in-source builds
if(CMAKE_CURRENT_SOURCE_DIR STREQUAL "${CMAKE_CURRENT_BINARY_DIR}")
    message(FATAL_ERROR "In-source builds are not allowed. Please use "
                        "./configure to choose a build directory and "
                        "initialize the build configuration.")
endif()
# set module path appropriately
set(CMAKE_MODULE_PATH "${CMAKE_CURRENT_SOURCE_DIR}/cmake")
# set binary output path if not defined by user
if(NOT EXECUTABLE_OUTPUT_PATH)
  set(EXECUTABLE_OUTPUT_PATH "${CMAKE_CURRENT_BINARY_DIR}/bin")
endif()
# set library output path if not defined by user, but always set
# library output path to binary output path for Xcode projects
if(CMAKE_GENERATOR STREQUAL "Xcode")
  set(LIBRARY_OUTPUT_PATH "${EXECUTABLE_OUTPUT_PATH}")
elseif(NOT LIBRARY_OUTPUT_PATH)
  set(LIBRARY_OUTPUT_PATH "${CMAKE_CURRENT_BINARY_DIR}/lib")
endif()


################################################################################
#                                compiler setup                                #
################################################################################

# set optional build flags
# increase max. template depth on GCC and Clang
if(CMAKE_CXX_COMPILER_ID MATCHES "Clang"
   OR CMAKE_CXX_COMPILER_ID MATCHES "GNU")
  add_compile_options("-ftemplate-depth=512"
                      "-ftemplate-backtrace-limit=0")
endif()
# explicitly disable obnoxious GCC warnings
if(CMAKE_CXX_COMPILER_ID MATCHES "GNU")
  build_string("EXTRA_FLAGS" "-Wno-missing-field-initializers")
endif()
# add "-Werror" flag if --pedantic-build is used
if(CAF_CXX_WARNINGS_AS_ERRORS)
  build_string("EXTRA_FLAGS" "-Werror")
endif()
# set compiler flags for GCOV if requested
if(CAF_ENABLE_GCOV)
  if(CMAKE_CXX_COMPILER_ID MATCHES "Clang")
    set(NO_INLINE "-fno-inline")
  else()
    set(NO_INLINE "-fno-inline -fno-inline-small-functions -fno-default-inline")
  endif()
  build_string("EXTRA_FLAGS" "-fprofile-arcs -ftest-coverage ${NO_INLINE}")
endif()
# set -fno-exception if requested
if(CAF_FORCE_NO_EXCEPTIONS)
  build_string("EXTRA_FLAGS" "-fno-exceptions")
endif()
# enable a ton of warnings if --more-clang-warnings is used
if(CAF_MORE_WARNINGS)
  if(CMAKE_CXX_COMPILER_ID MATCHES "Clang")
    set(WFLAGS "-Weverything -Wno-c++98-compat -Wno-padded "
               "-Wno-documentation-unknown-command -Wno-exit-time-destructors "
               "-Wno-global-constructors -Wno-missing-prototypes "
               "-Wno-c++98-compat-pedantic -Wno-unused-member-function "
               "-Wno-unused-const-variable -Wno-switch-enum "
               "-Wno-abstract-vbase-init -Wno-shadow "
               "-Wno-missing-noreturn -Wno-covered-switch-default")
  elseif(CMAKE_CXX_COMPILER_ID MATCHES "GNU")
    set(WFLAGS "-Waddress -Wall -Warray-bounds "
               "-Wattributes -Wbuiltin-macro-redefined -Wcast-align "
               "-Wcast-qual -Wchar-subscripts -Wclobbered -Wcomment "
               "-Wconversion -Wconversion-null -Wcoverage-mismatch "
               "-Wcpp -Wdelete-non-virtual-dtor -Wdeprecated "
               "-Wdeprecated-declarations -Wdiv-by-zero -Wdouble-promotion "
               "-Wempty-body -Wendif-labels -Wenum-compare -Wextra "
               "-Wfloat-equal -Wformat -Wfree-nonheap-object "
               "-Wignored-qualifiers -Winit-self "
               "-Winline -Wint-to-pointer-cast -Winvalid-memory-model "
               "-Winvalid-offsetof -Wlogical-op -Wmain -Wmaybe-uninitialized "
               "-Wmissing-braces -Wmultichar "
               "-Wnarrowing -Wnoexcept -Wnon-template-friend "
               "-Wnon-virtual-dtor -Wnonnull -Woverflow "
               "-Woverlength-strings -Wparentheses "
               "-Wpmf-conversions -Wpointer-arith -Wreorder "
               "-Wreturn-type -Wsequence-point "
               "-Wsign-compare -Wswitch -Wtype-limits -Wundef "
               "-Wuninitialized -Wunused -Wvla -Wwrite-strings")
  endif()
  # convert CMake list to a single string, erasing the ";" separators
  string(REPLACE ";" "" WFLAGS_STR ${WFLAGS})
  build_string("EXTRA_FLAGS" "${WFLAGS_STR}")
endif()
# allow enabling IPO on gcc/clang
if(POLICY CMP0069)
  cmake_policy(SET CMP0069 NEW)
else()
  if(CMAKE_INTERPROCEDURAL_OPTIMIZATION)
    if(CMAKE_CXX_COMPILER_ID MATCHES "Clang")
      build_string("EXTRA_FLAGS" "-flto")
    elseif(CMAKE_CXX_COMPILER_ID MATCHES "GNU")
      build_string("EXTRA_FLAGS" "-flto -fno-fat-lto-objects")
    endif()
  endif()
endif()

# enable address sanitizer if requested by the user
if(CAF_ENABLE_ADDRESS_SANITIZER AND NOT WIN32)
  add_compile_options("-fsanitize=address"
                      "-fno-omit-frame-pointer")
  list(APPEND CAF_EXTRA_LDFLAGS "-fsanitize=address")
endif()
# -pthread is ignored on MacOSX but required on other platforms
if(NOT APPLE AND NOT WIN32)
    build_string("EXTRA_FLAGS" "-pthread")
endif()
# -fPIC generates warnings on MinGW and Cygwin plus extra setup steps needed on MinGW
if(MINGW)
  add_definitions(-D_WIN32_WINNT=0x0600)
  add_definitions(-DWIN32)
  list(APPEND CAF_EXTRA_LDFLAGS -lws2_32 -liphlpapi -lpsapi)
  # build static to avoid runtime dependencies to GCC libraries
  build_string("EXTRA_FLAGS" "-static")
elseif(CYGWIN)
  build_string("EXTRA_FLAGS" "-U__STRICT_ANSI__")
endif()
if (WIN32)
  list(APPEND CAF_EXTRA_LDFLAGS ws2_32 iphlpapi)
endif()
# iOS support
if(CAF_OSX_SYSROOT)
  set(CMAKE_OSX_SYSROOT "${CAF_OSX_SYSROOT}")
endif()
if(CAF_IOS_DEPLOYMENT_TARGET)
  if(CAF_OSX_SYSROOT STREQUAL "iphonesimulator")
    build_string("EXTRA_FLAGS"
                 "-mios-simulator-version-min=${CAF_IOS_DEPLOYMENT_TARGET}")
  else()
    build_string("EXTRA_FLAGS"
                 "-miphoneos-version-min=${CAF_IOS_DEPLOYMENT_TARGET}")
  endif()
endif()
# check if the user provided CXXFLAGS, set defaults otherwise
if(NOT CMAKE_CXX_FLAGS)
  set(CMAKE_CXX_FLAGS                   "-Wextra -Wall -pedantic ${EXTRA_FLAGS}")
endif()
if(NOT CMAKE_CXX_FLAGS_DEBUG)
  set(CMAKE_CXX_FLAGS_DEBUG             "-O0 -g")
endif()
if(NOT CMAKE_CXX_FLAGS_MINSIZEREL)
  set(CMAKE_CXX_FLAGS_MINSIZEREL        "-Os")
endif()
if(NOT CMAKE_CXX_FLAGS_RELEASE)
  set(CMAKE_CXX_FLAGS_RELEASE           "-O3 -DNDEBUG")
endif()
if(NOT CMAKE_CXX_FLAGS_RELWITHDEBINFO)
  set(CMAKE_CXX_FLAGS_RELWITHDEBINFO    "-O2 -g -fno-omit-frame-pointer")
endif()
# set build default build type to RelWithDebInfo if not set
if(NOT CMAKE_BUILD_TYPE)
  set(CMAKE_BUILD_TYPE RelWithDebInfo)
endif()
# needed by subprojects
if (DEFINED CMAKE_LD_LIBS)
  list(APPEND ${CMAKE_LD_LIBS})
endif()

################################################################################
#                                setup logging                                 #
################################################################################

# make sure log level is defined and all-uppercase
if(NOT CAF_LOG_LEVEL)
  set(CAF_LOG_LEVEL "QUIET")
else()
  string(TOUPPER "${CAF_LOG_LEVEL}" CAF_LOG_LEVEL)
endif()

set(validLogLevels QUIET ERROR WARNING INFO DEBUG TRACE)
list(FIND validLogLevels "${CAF_LOG_LEVEL}" logLevelIndex)
if(logLevelIndex LESS 0)
  MESSAGE(FATAL_ERROR "Invalid log level: \"${CAF_LOG_LEVEL}\"")
endif()

################################################################################
#                           setup for install target                           #
################################################################################

# install includes from test
install(DIRECTORY libcaf_test/caf/ DESTINATION ${CMAKE_INSTALL_INCLUDEDIR}/caf
        FILES_MATCHING PATTERN "*.hpp")

# process cmake_uninstall.cmake.in
configure_file("${CMAKE_CURRENT_SOURCE_DIR}/cmake/cmake_uninstall.cmake.in"
               "${CMAKE_CURRENT_BINARY_DIR}/cmake_uninstall.cmake"
               IMMEDIATE @ONLY)
# add uninstall target if it does not exist yet
if(NOT TARGET uninstall)
  add_custom_target(uninstall)
endif()
add_custom_command(TARGET uninstall
                   PRE_BUILD
                   COMMAND "${CMAKE_COMMAND}" -P
                   "${CMAKE_CURRENT_BINARY_DIR}/cmake_uninstall.cmake")

<<<<<<< HEAD
# -- generate build config header ----------------------------------------------
=======
################################################################################
#                       set include paths for subprojects                      #
################################################################################
>>>>>>> 3e3c9479

configure_file("${PROJECT_SOURCE_DIR}/cmake/build_config.hpp.in"
               "${CMAKE_BINARY_DIR}/caf/detail/build_config.hpp"
               @ONLY)

# -- set include paths for all subprojects -------------------------------------

include_directories("${CMAKE_BINARY_DIR}"
                    "${CMAKE_CURRENT_SOURCE_DIR}/libcaf_core"
                    "${CMAKE_CURRENT_SOURCE_DIR}/libcaf_io"
                    "${CMAKE_CURRENT_SOURCE_DIR}/libcaf_test"
                    "${CMAKE_CURRENT_SOURCE_DIR}/libcaf_openssl")

################################################################################
#                                 add targets                                  #
################################################################################

macro(add_optional_caf_lib name)
  string(TOUPPER ${name} upper_name)
  set(flag_varname CAF_NO_${upper_name})
  if(NOT ${flag_varname}
     AND EXISTS "${CMAKE_CURRENT_SOURCE_DIR}/libcaf_${name}/CMakeLists.txt")
    add_subdirectory("libcaf_${name}")
  else()
    set(${flag_varname} yes)
  endif()
endmacro()

macro(add_optional_caf_binaries name)
  string(TOUPPER ${name} upper_name)
  set(dependency_failed no)
  # check all additional dependency flags
  foreach(flag_name ${ARGN})
    if(${flag_name})
      set(dependency_failed yes)
    endif()
  endforeach()
  if(NOT dependency_failed)
    if(NOT CAF_NO_${upper_name}
       AND EXISTS "${CMAKE_CURRENT_SOURCE_DIR}/${name}/CMakeLists.txt")
      add_subdirectory(${name})
    else()
      # make sure variable is set for nicer build log
      set(CAF_NO_${upper_name} yes)
    endif()
  else()
    message(STATUS
            "Disable ${name}, one of the following flags was set: ${ARGN}")
    # make sure variable is set for nicer build log
    set(CAF_NO_${upper_name} yes)
  endif()
endmacro()

# build core and I/O library
add_subdirectory(libcaf_core)
add_optional_caf_lib(io)

# build SSL module if OpenSSL library is available
if(NOT CAF_NO_OPENSSL)
  find_package(OpenSSL)
  if(OPENSSL_FOUND)
    # Check OpenSSL version >= 1.0.1
    if (OPENSSL_VERSION VERSION_LESS 1.0.1)
      message(STATUS
              "Disable OpenSSL. Required >= 1.0.1 due to TLSv1.2 support.")
      set(CAF_NO_OPENSSL yes)
    else()
      if(NOT CMAKE_CROSSCOMPILING)
        # Check if openssl headers and library versions match
        set(CMAKE_REQUIRED_LIBRARIES ${OPENSSL_LIBRARIES})
        set(CMAKE_REQUIRED_INCLUDES ${OPENSSL_INCLUDE_DIR})
        check_c_source_runs("
          #include <openssl/opensslv.h>
          #include <openssl/crypto.h>
          int main() {
            if (SSLeay() == OPENSSL_VERSION_NUMBER) {
              return 0;
            }
            return -1;
          }
        " OPENSSL_CORRECT_VERSION_NUMBER)
        if (NOT OPENSSL_CORRECT_VERSION_NUMBER)
          message(FATAL_ERROR
            "OpenSSL library version does not match headers")
        endif()
      endif()
      include_directories(BEFORE ${OPENSSL_INCLUDE_DIR})
      add_optional_caf_lib(openssl)
    endif()
  else(OPENSSL_FOUND)
    set(CAF_NO_OPENSSL yes)
  endif(OPENSSL_FOUND)
endif()

# build Python binding if not being told otherwise
if(NOT CAF_NO_PYTHON AND EXISTS "${CMAKE_CURRENT_SOURCE_DIR}/libcaf_python/CMakeLists.txt")
  add_subdirectory(libcaf_python)
endif()

# build examples if not being told otherwise
add_optional_caf_binaries(examples)

# build tools if not being told otherwise
add_optional_caf_binaries(tools)

export(EXPORT CAFTargets FILE CAFTargets.cmake NAMESPACE caf::)

install(EXPORT CAFTargets
        DESTINATION "${INSTALL_CAF_CMAKEDIR}"
        NAMESPACE caf::)

include(CMakePackageConfigHelpers)
write_basic_package_version_file(
  "${CMAKE_CURRENT_BINARY_DIR}/CAFConfigVersion.cmake"
  VERSION ${CAF_VERSION}
  COMPATIBILITY ExactVersion)

configure_package_config_file(
  "${CMAKE_CURRENT_SOURCE_DIR}/cmake/CAFConfig.cmake.in"
  "${CMAKE_CURRENT_BINARY_DIR}/CAFConfig.cmake" INSTALL_DESTINATION
  "${INSTALL_CAF_CMAKEDIR}")

install(FILES "${CMAKE_CURRENT_BINARY_DIR}/CAFConfig.cmake"
  "${CMAKE_CURRENT_BINARY_DIR}/CAFConfigVersion.cmake"
  DESTINATION "${INSTALL_CAF_CMAKEDIR}")

# -- Fetch branch name and SHA if available ------------------------------------

if(EXISTS "${CMAKE_CURRENT_SOURCE_DIR}/release.txt")
  file(READ "${CMAKE_CURRENT_SOURCE_DIR}/release.txt" CAF_RELEASE)
  string(REGEX REPLACE "\n" "" CAF_RELEASE "${CAF_RELEASE}")
else()
  set(CAF_RELEASE "${CAF_VERSION}")
endif()

message(STATUS "Set release version for all documentation to ${CAF_RELEASE}.")

# -- Setup for building manual and API documentation ---------------------------

if(NOT WIN32)
  add_subdirectory(doc)
endif()

################################################################################
#                     Add additional project files to GUI                      #
################################################################################

file(GLOB_RECURSE script_files "scripts/*")
add_custom_target(gui_dummy SOURCES configure ${script_files})

################################################################################
#                                print summary                                 #
################################################################################

# little helper macro to invert a boolean
macro(invertYesNo in out)
  if(${in})
    set(${out} no)
  else()
    set(${out} yes)
  endif()
endmacro()
# invert CAF_NO_* variables for nicer output
invertYesNo(CAF_NO_IO CAF_BUILD_IO)
invertYesNo(CAF_NO_EXAMPLES CAF_BUILD_EXAMPLES)
invertYesNo(CAF_NO_TOOLS CAF_BUILD_TOOLS)
invertYesNo(CAF_NO_UNIT_TESTS CAF_BUILD_UNIT_TESTS)
invertYesNo(CAF_NO_EXCEPTIONS CAF_BUILD_WITH_EXCEPTIONS)
invertYesNo(CAF_NO_MEM_MANAGEMENT CAF_BUILD_MEM_MANAGEMENT)
invertYesNo(CAF_NO_OPENSSL CAF_BUILD_OPENSSL)
invertYesNo(CAF_NO_PYTHON CAF_BUILD_PYTHON)
# collect all compiler flags
string(TOUPPER "${CMAKE_BUILD_TYPE}" UPPER_BUILD_TYPE)
set(ALL_CXX_FLAGS "${CMAKE_CXX_FLAGS} ${CMAKE_CXX_FLAGS_${UPPER_BUILD_TYPE}}")
set(ALL_LD_FLAGS "${CMAKE_SHARED_LINKER_FLAGS} ${CAF_EXTRA_LDFLAGS}")
string(STRIP "${ALL_LD_FLAGS}" ALL_LD_FLAGS)
# done
if(NOT CAF_NO_SUMMARY)
  message(STATUS
        "\n====================|  Build Summary  |===================="
        "\n"
        "\nCAF version:           ${CAF_VERSION}"
        "\n"
        "\nBuild type:            ${CMAKE_BUILD_TYPE}"
        "\nLink type:             ${LINK_TYPE}"
        "\nBuild static runtime:  ${CAF_BUILD_STATIC_RUNTIME}"
        "\nRuntime checks:        ${CAF_ENABLE_RUNTIME_CHECKS}"
        "\nLog level:             ${CAF_LOG_LEVEL}"
        "\nWith mem. mgmt.:       ${CAF_BUILD_MEM_MANAGEMENT}"
        "\nWith exceptions:       ${CAF_BUILD_WITH_EXCEPTIONS}"
        "\n"
        "\nBuild I/O module:      ${CAF_BUILD_IO}"
        "\nBuild tools:           ${CAF_BUILD_TOOLS}"
        "\nBuild examples:        ${CAF_BUILD_EXAMPLES}"
        "\nBuild unit tests:      ${CAF_BUILD_UNIT_TESTS}"
        "\nBuild OpenSSL:         ${CAF_BUILD_OPENSSL}"
        "\nBuild Python:          ${CAF_BUILD_PYTHON}"
        "\n"
        "\nCXX:                   ${CMAKE_CXX_COMPILER}"
        "\nCXXFLAGS:              ${ALL_CXX_FLAGS}"
        "\nLINKER_FLAGS (shared)  ${ALL_LD_FLAGS}"
        "\n"
        "\nSource directory:      ${CMAKE_CURRENT_SOURCE_DIR}"
        "\nBuild directory:       ${CMAKE_CURRENT_BINARY_DIR}"
        "\nExecutable path:       ${EXECUTABLE_OUTPUT_PATH}"
        "\nLibrary path:          ${LIBRARY_OUTPUT_PATH}"
        "\nInstall prefix:        ${CMAKE_INSTALL_PREFIX}"
        "\nGenerator:             ${CMAKE_GENERATOR}"
        "\n"
        "\n===========================================================\n")
endif()<|MERGE_RESOLUTION|>--- conflicted
+++ resolved
@@ -456,13 +456,7 @@
                    COMMAND "${CMAKE_COMMAND}" -P
                    "${CMAKE_CURRENT_BINARY_DIR}/cmake_uninstall.cmake")
 
-<<<<<<< HEAD
-# -- generate build config header ----------------------------------------------
-=======
-################################################################################
-#                       set include paths for subprojects                      #
-################################################################################
->>>>>>> 3e3c9479
+# -- set include paths for subprojects -----------------------------------------
 
 configure_file("${PROJECT_SOURCE_DIR}/cmake/build_config.hpp.in"
                "${CMAKE_BINARY_DIR}/caf/detail/build_config.hpp"
