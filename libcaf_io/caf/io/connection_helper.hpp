/******************************************************************************
 *                       ____    _    _____                                   *
 *                      / ___|  / \  |  ___|    C++                           *
 *                     | |     / _ \ | |_       Actor                         *
 *                     | |___ / ___ \|  _|      Framework                     *
 *                      \____/_/   \_|_|                                      *
 *                                                                            *
 * Copyright 2011-2018 Dominik Charousset                                     *
 *                                                                            *
 * Distributed under the terms and conditions of the BSD 3-Clause License or  *
 * (at your option) under the terms and conditions of the Boost Software      *
 * License 1.0. See accompanying files LICENSE and LICENSE_ALTERNATIVE.       *
 *                                                                            *
 * If you did not receive a copy of the license files, see                    *
 * http://opensource.org/licenses/BSD-3-Clause and                            *
 * http://www.boost.org/LICENSE_1_0.txt.                                      *
 ******************************************************************************/

#pragma once

#include "caf/detail/io_export.hpp"
#include "caf/fwd.hpp"

namespace caf::io {

struct connection_helper_state {
  static const char* name;
};

<<<<<<< HEAD
CAF_IO_EXPORT behavior
connection_helper(stateful_actor<connection_helper_state>* self, actor b);

} // namespace io
=======
behavior connection_helper(stateful_actor<connection_helper_state>* self,
                           actor b);
>>>>>>> 3e3c9479
} // namespace caf<|MERGE_RESOLUTION|>--- conflicted
+++ resolved
@@ -27,13 +27,7 @@
   static const char* name;
 };
 
-<<<<<<< HEAD
 CAF_IO_EXPORT behavior
 connection_helper(stateful_actor<connection_helper_state>* self, actor b);
 
-} // namespace io
-=======
-behavior connection_helper(stateful_actor<connection_helper_state>* self,
-                           actor b);
->>>>>>> 3e3c9479
-} // namespace caf+} // namespace caf::io