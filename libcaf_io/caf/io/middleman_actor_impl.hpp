--- conflicted
+++ resolved
@@ -99,9 +99,4 @@
   std::map<endpoint, std::vector<response_promise>> pending_;
 };
 
-<<<<<<< HEAD
-} // namespace io
-} // namespace caf
-=======
-} // namespace caf
->>>>>>> 3e3c9479
+} // namespace caf::io