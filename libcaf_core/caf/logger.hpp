--- conflicted
+++ resolved
@@ -144,26 +144,6 @@
 
   /** @cond PRIVATE */
 
-<<<<<<< HEAD
-=======
-  class trace_helper {
-  public:
-    trace_helper(const char* component, std::string class_name,
-                 const char* fun_name, const char* file_name, int line_num,
-                 const std::string& msg);
-
-    ~trace_helper();
-
-  private:
-    logger* parent_;
-    const char* component_;
-    std::string class_;
-    const char* fun_name_;
-    const char* file_name_;
-    int line_num_;
-  };
-
->>>>>>> 9e0bec39
   static void set_current_actor_system(actor_system*);
 
   static logger* current_logger();
@@ -293,9 +273,9 @@
   const char* CAF_UNIFYN(func_name_) = __func__;                               \
   CAF_LOG_IMPL(CAF_LOG_LEVEL_TRACE, "ENTRY" << entry_message);                 \
   auto CAF_UNIFYN(caf_log_trace_guard_) = ::caf::detail::make_scope_guard([=] {\
-    caf::logger::log_static(CAF_LOG_LEVEL_TRACE, CAF_GET_CLASS_NAME,           \
-                            CAF_UNIFYN(func_name_), __FILE__, __LINE__,        \
-                            "EXIT");                                           \
+    caf::logger::log_static(CAF_LOG_LEVEL_TRACE, CAF_LOG_COMPONENT,            \
+                            CAF_GET_CLASS_NAME, CAF_UNIFYN(func_name_),        \
+                            __FILE__, __LINE__, "EXIT");                       \
   })
 
 #endif // CAF_LOG_LEVEL < CAF_LOG_LEVEL_TRACE
