--- conflicted
+++ resolved
@@ -37,16 +37,7 @@
 #include "caf/skip.hpp"
 #include "caf/unit.hpp"
 
-<<<<<<< HEAD
-namespace caf {
-namespace detail {
-=======
-#include "caf/detail/apply_args.hpp"
-#include "caf/detail/int_list.hpp"
-#include "caf/detail/type_traits.hpp"
-
 namespace caf::detail {
->>>>>>> 3e3c9479
 
 /// Inspects the result of message handlers and triggers type-depended actions
 /// such as generating result messages.
@@ -225,9 +216,4 @@
   }
 };
 
-<<<<<<< HEAD
-} // namespace detail
-} // namespace caf
-=======
-} // namespace caf
->>>>>>> 3e3c9479
+} // namespace caf::detail