/******************************************************************************
 *                       ____    _    _____                                   *
 *                      / ___|  / \  |  ___|    C++                           *
 *                     | |     / _ \ | |_       Actor                         *
 *                     | |___ / ___ \|  _|      Framework                     *
 *                      \____/_/   \_|_|                                      *
 *                                                                            *
 * Copyright 2011-2018 Dominik Charousset                                     *
 *                                                                            *
 * Distributed under the terms and conditions of the BSD 3-Clause License or  *
 * (at your option) under the terms and conditions of the Boost Software      *
 * License 1.0. See accompanying files LICENSE and LICENSE_ALTERNATIVE.       *
 *                                                                            *
 * If you did not receive a copy of the license files, see                    *
 * http://opensource.org/licenses/BSD-3-Clause and                            *
 * http://www.boost.org/LICENSE_1_0.txt.                                      *
 ******************************************************************************/

#pragma once

#include <cstring>

<<<<<<< HEAD
#include "caf/config.hpp"
#include "caf/detail/core_export.hpp"

namespace caf {
namespace detail {
namespace parser {
=======
namespace caf::detail::parser {
>>>>>>> 3e3c9479

struct any_char_t {};

constexpr any_char_t any_char = any_char_t{};

constexpr bool in_whitelist(any_char_t, char) {
  return true;
}

constexpr bool in_whitelist(char whitelist, char ch) {
  return whitelist == ch;
}

inline bool in_whitelist(const char* whitelist, char ch) {
  return strchr(whitelist, ch) != nullptr;
}

inline bool in_whitelist(bool (*filter)(char), char ch) {
  return filter(ch);
}

CAF_CORE_EXPORT extern const char alphanumeric_chars[63];

CAF_CORE_EXPORT extern const char alphabetic_chars[53];

CAF_CORE_EXPORT extern const char hexadecimal_chars[23];

CAF_CORE_EXPORT extern const char decimal_chars[11];

CAF_CORE_EXPORT extern const char octal_chars[9];

<<<<<<< HEAD
} // namespace parser
} // namespace detail
} // namespace caf
=======
} // namespace caf
>>>>>>> 3e3c9479
<|MERGE_RESOLUTION|>--- conflicted
+++ resolved
@@ -20,16 +20,10 @@
 
 #include <cstring>
 
-<<<<<<< HEAD
 #include "caf/config.hpp"
 #include "caf/detail/core_export.hpp"
 
-namespace caf {
-namespace detail {
-namespace parser {
-=======
 namespace caf::detail::parser {
->>>>>>> 3e3c9479
 
 struct any_char_t {};
 
@@ -61,10 +55,4 @@
 
 CAF_CORE_EXPORT extern const char octal_chars[9];
 
-<<<<<<< HEAD
-} // namespace parser
-} // namespace detail
-} // namespace caf
-=======
-} // namespace caf
->>>>>>> 3e3c9479
+} // namespace caf::detail::parser